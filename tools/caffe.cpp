--- conflicted
+++ resolved
@@ -329,39 +329,6 @@
 }
 RegisterBrewFunction(train);
 
-<<<<<<< HEAD
-int data_server() {
-  CHECK_GT(FLAGS_solver.size(), 0) << "Need a solver definition to train.";
-  CHECK(!FLAGS_snapshot.size() || !FLAGS_weights.size())
-      << "Give a snapshot to resume training or weights to finetune "
-      "but not both.";
-
-  caffe::SolverParameter solver_param;
-  caffe::ReadSolverParamsFromTextFileOrDie(FLAGS_solver, &solver_param);
-
-  caffe::SignalHandler signal_handler(
-        GetRequestedAction(FLAGS_sigint_effect),
-        GetRequestedAction(FLAGS_sighup_effect));
-
-  shared_ptr<caffe::Solver<float> >
-      solver(caffe::SolverRegistry<float>::CreateSolver(solver_param));
-
-  solver->SetActionFunction(signal_handler.GetActionFunction());
-
-  if (FLAGS_snapshot.size()) {
-    LOG(INFO) << "Resuming from " << FLAGS_snapshot;
-    solver->Restore(FLAGS_snapshot.c_str());
-  } else if (FLAGS_weights.size()) {
-    CopyLayers(solver.get(), FLAGS_weights);
-  }
-  LOG(INFO) << "Starting Data Server";
-  caffe::DataServer<float> server(
-    solver, FLAGS_listen_address, FLAGS_param_server, FLAGS_comm_threads);
-  server.run();
-  return 0;
-}
-RegisterBrewFunction(data_server);
-
 int test_detection(Net<float>& caffe_net) {
   std::map<int, std::map<int,
     std::vector<std::pair<float, int> > > > all_true_pos;
@@ -455,8 +422,6 @@
   return 0;
 }
 
-=======
->>>>>>> a87fd6ef
 // Test: score a model.
 int test() {
   CHECK_GT(FLAGS_model.size(), 0) << "Need a model definition to score.";
