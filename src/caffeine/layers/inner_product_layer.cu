#include <mkl.h>
#include <cublas_v2.h>

#include "caffeine/blob.hpp"
#include "caffeine/common.hpp"
#include "caffeine/filler.hpp"
#include "caffeine/layer.hpp"
#include "caffeine/vision_layers.hpp"

namespace caffeine {

template <typename Dtype>
void InnerProductLayer<Dtype>::SetUp(const vector<Blob<Dtype>*>& bottom,
      vector<Blob<Dtype>*>* top) {
  CHECK_EQ(bottom.size(), 1) << "IP Layer takes a single blob as input.";
  CHECK_EQ(top->size(), 1) << "IP Layer takes a single blob as output.";
  const int num_output = this->layer_param_.num_output();
  biasterm_ = this->layer_param_.biasterm();
  // Figure out the dimensions
  M_ = bottom[0]->num();
  K_ = bottom[0]->count() / bottom[0]->num();
  N_ = num_output;
  (*top)[0]->Reshape(bottom[0]->num(), num_output, 1, 1);
  if (biasterm_) {
    this->blobs_.resize(2);
  } else {
    this->blobs_.resize(1);
  }
  // Intialize the weight
  this->blobs_[0].Reshape(1, 1, K_, N_);
  // fill the weights
  shared_ptr<Filler<Dtype> > weight_filler(
      GetFiller<Dtype>(this->layer_param_.weight_filler()));
  weight_filler->Fill(&this->blobs_[0]);
  // If necessary, intiialize and fill the bias term
  if (biasterm_) {
    this->blobs_[1].Reshape(1, 1, 1, N_);
    shared_ptr<Filler<Dtype> > bias_filler(
        GetFiller<Dtype>(this->layer_param_.bias_filler()));
    bias_filler->Fill(&this->blobs_[1]);
    bias_multiplier_.reset(new SyncedMemory(M_ * sizeof(Dtype)));
    Dtype* bias_multiplier_data = (Dtype*)bias_multiplier_->mutable_cpu_data();
    for (int i = 0; i < M_; ++i) {
        bias_multiplier_data[i] = 1.;
    }
  }
};

template <typename Dtype>
void InnerProductLayer<Dtype>::Forward_cpu(const vector<Blob<Dtype>*>& bottom,
    vector<Blob<Dtype>*>* top) {
  const Dtype* bottom_data = bottom[0]->cpu_data();
  Dtype* top_data = (*top)[0]->mutable_cpu_data();
  const Dtype* weight = this->blobs_[0].cpu_data();
  const Dtype* bias = NULL;
  if (biasterm_) {
    bias = this->blobs_[1].cpu_data();
  }
  switch(sizeof(Dtype)) {
  case sizeof(float):
    // matrix multiply
    cblas_sgemm(CblasRowMajor, CblasNoTrans, CblasNoTrans, M_, N_, K_,
        1., (const float*)bottom_data, K_, (const float*)weight, N_, 0.,
        (float*)top_data, N_);
    if (bias) {
      // add bias
      cblas_sgemm(CblasRowMajor, CblasNoTrans, CblasNoTrans, M_, N_, 1,
          1., (const float*)bias_multiplier_->cpu_data(), 1,
          (const float*)bias, N_, 1., (float*)top_data, N_);
    }
    break;
  case sizeof(double):
    // matrix multiply
    cblas_dgemm(CblasRowMajor, CblasNoTrans, CblasNoTrans, M_, N_, K_,
        1., (const double*)bottom_data, K_, (const double*)weight, N_, 0.,
        (double*)top_data, N_);
    if (bias) {
      cblas_sgemm(CblasRowMajor, CblasNoTrans, CblasNoTrans, M_, N_, 1,
          1., (const float*)bias_multiplier_->cpu_data(), 1,
          (const float*)bias, N_, 1., (float*)top_data, N_);
    }
    break;
  default:
    CHECK(false) << "Unknown data type.";
  }
}

template <typename Dtype>
Dtype InnerProductLayer<Dtype>::Backward_cpu(const vector<Blob<Dtype>*>& top,
    const bool propagate_down,
    vector<Blob<Dtype>*>* bottom) {
  const Dtype* top_diff = top[0]->cpu_diff();
  CHECK(false);
  return Dtype(0);
}

template <typename Dtype>
<<<<<<< HEAD
__global__ void BroadcastRow(const int total, const int vec_len,
	const Dtype* in_vec, Dtype* out_matrix) {
=======
__global__ void BroadcastCopy(const int total, const int vec_len,
  const Dtype* in_vec, Dtype* out_matrix) {
>>>>>>> 241c300a
  int index = threadIdx.x + blockIdx.x * blockDim.x;
  if (index < total) {
    int v_index = index % vec_len;
    out_matrix[index] = in_vec[v_index];
  }
}



template <typename Dtype>
void InnerProductLayer<Dtype>::Forward_gpu(const vector<Blob<Dtype>*>& bottom,
    vector<Blob<Dtype>*>* top) {
  const Dtype* bottom_data = bottom[0]->gpu_data();
  Dtype* top_data = (*top)[0]->mutable_gpu_data();
  const Dtype* weight = this->blobs_[0].gpu_data();
  const Dtype* bias = NULL;
  Dtype alpha = 1., beta = 0.;
  if (biasterm_) {
<<<<<<< HEAD
  	bias = this->blobs_[1].gpu_data();
  	beta = 1.;
  	const int count = (*top)[0]->count();
  	// we pre-copy the bias to the results, and then call gemm.
  	BroadcastRow<<<CAFFEINE_GET_BLOCKS(count), CAFFEINE_CUDA_NUM_THREADS>>>(
  			count, N_, bias, top_data);
=======
    bias = this->blobs_[1].gpu_data();
    beta = 1.;
    const int count = (*top)[0]->count();
    // we pre-copy the bias to the results, and then call gemm.
    BroadcastCopy<<<CAFFEINE_GET_BLOCKS(count), CAFFEINE_CUDA_NUM_THREADS>>>(
        count, N_, bias, top_data);
>>>>>>> 241c300a
  }
  switch(sizeof(Dtype)) {
  case sizeof(float):
    // matrix multiply: since cublas uses Fortran major, we actually do
    // C' = B' A'
    CUBLAS_CHECK(cublasSgemm(Caffeine::cublas_handle(), CUBLAS_OP_N,
        CUBLAS_OP_N, N_, M_, K_, (float*)&alpha, (const float*)weight, N_,
        (const float*)bottom_data, K_, (float*)&beta, (float*)top_data, N_));
    break;
  case sizeof(double):
    // matrix multiply
    CUBLAS_CHECK(cublasDgemm(Caffeine::cublas_handle(), CUBLAS_OP_N,
        CUBLAS_OP_N, N_, M_, K_, (double*)&alpha, (const double*)weight, N_,
        (const double*)bottom_data, K_, (double*)&beta, (double*)top_data, N_));
    break;
  default:
    CHECK(false) << "Unknown data type.";
  }
}

template <typename Dtype>
Dtype InnerProductLayer<Dtype>::Backward_gpu(const vector<Blob<Dtype>*>& top,
    const bool propagate_down,
    vector<Blob<Dtype>*>* bottom) {
  CHECK(false);
  return Dtype(0.);
}

INSTANTIATE_CLASS(InnerProductLayer);

}  // namespace caffeine<|MERGE_RESOLUTION|>--- conflicted
+++ resolved
@@ -95,13 +95,8 @@
 }
 
 template <typename Dtype>
-<<<<<<< HEAD
 __global__ void BroadcastRow(const int total, const int vec_len,
 	const Dtype* in_vec, Dtype* out_matrix) {
-=======
-__global__ void BroadcastCopy(const int total, const int vec_len,
-  const Dtype* in_vec, Dtype* out_matrix) {
->>>>>>> 241c300a
   int index = threadIdx.x + blockIdx.x * blockDim.x;
   if (index < total) {
     int v_index = index % vec_len;
@@ -120,21 +115,12 @@
   const Dtype* bias = NULL;
   Dtype alpha = 1., beta = 0.;
   if (biasterm_) {
-<<<<<<< HEAD
   	bias = this->blobs_[1].gpu_data();
   	beta = 1.;
   	const int count = (*top)[0]->count();
   	// we pre-copy the bias to the results, and then call gemm.
   	BroadcastRow<<<CAFFEINE_GET_BLOCKS(count), CAFFEINE_CUDA_NUM_THREADS>>>(
   			count, N_, bias, top_data);
-=======
-    bias = this->blobs_[1].gpu_data();
-    beta = 1.;
-    const int count = (*top)[0]->count();
-    // we pre-copy the bias to the results, and then call gemm.
-    BroadcastCopy<<<CAFFEINE_GET_BLOCKS(count), CAFFEINE_CUDA_NUM_THREADS>>>(
-        count, N_, bias, top_data);
->>>>>>> 241c300a
   }
   switch(sizeof(Dtype)) {
   case sizeof(float):
