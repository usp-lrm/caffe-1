--- conflicted
+++ resolved
@@ -147,155 +147,6 @@
 }
 
 
-<<<<<<< HEAD
-function init_mpi_envs
-{
-    if [ ${numnodes} -eq 1 ]; then
-        return
-    fi
-
-    # IMPI configuration
-    if [ "$network" == "opa" ]; then
-        export I_MPI_FABRICS=tmi
-        export I_MPI_TMI_PROVIDER=psm2
-        if [ "$cpu_model" == "knl" ] || [ "$cpu_model" == "knm" ];  then
-            # PSM2 configuration
-            export PSM2_MQ_RNDV_HFI_WINDOW=2097152 # to workaround PSM2 bug in IFS 10.2 and 10.3
-            export PSM2_MQ_EAGER_SDMA_SZ=65536
-            export PSM2_MQ_RNDV_HFI_THRESH=200000
-            export HFI_NO_CPUAFFINITY=1
-            export I_MPI_DYNAMIC_CONNECTION=0
-            export I_MPI_SCALABLE_OPTIMIZATION=0
-            export I_MPI_PIN_MODE=lib 
-            export I_MPI_PIN_DOMAIN=node
-        fi
-         
-        export PSM2_IDENTIFY=1 # for debug
-    elif [ "$network" == "tcp" ]; then
-        export I_MPI_FABRICS=tcp
-        export I_MPI_TCP_NETMASK=$tcp_netmask
-    else
-        echo "Invalid network: $network"
-        exit 1
-    fi
-
-    export I_MPI_FALLBACK=0
-    export I_MPI_DEBUG=6
-}
-
-
-function clear_shm
-{
-    clear_command="rm -rf /dev/shm/*"
-    check_shm_command="df -h | grep shm"
-
-    # TODO: check if 40G is the minimum shm size?
-    min_shm_size=40
-    shm_unit="G"
-
-    for node in "${nodenames[@]}"
-    do
-        ssh ${node} "$clear_command"
-        shm_line=`ssh ${node} "$check_shm_command"`
-        shm_string=`echo $shm_line | awk -F ' ' '{print $(NF-2)}'`
-        unit="${shm_string:(-1)}"
-        shm_size=${shm_string::-1}
-        if [ "$unit" == "$shm_unit" ] && [ $shm_size -ge ${min_shm_size} ]; then
-            continue
-        else
-            echo "Warning: /dev/shm free size = ${shm_size}${unit}, on node: ${node}."
-            echo "       Better to larger than ${min_shm_size}${shm_unit}."
-            echo "       Please clean or enlarge the partition."
-        fi
-    done
-}
-
-function kill_zombie_processes
-{
-    kill_command="for process in ep_server caffe mpiexec.hydra; do for i in \$(ps -e | grep -w \$process | awk -F ' ' '{print \$1}'); do kill -9 \$i; echo \"\$process \$i killed.\"; done done"
-    for node in "${nodenames[@]}"
-    do
-        ssh ${node} "$kill_command"
-    done
-}
-
-function clear_envs
-{
-    clear_shm
-    kill_zombie_processes
-}
-
-function set_mlsl_vars
-{
-    if [ ${num_mlsl_servers} -eq -1 ]; then
-        if [ ${numnodes} -eq 1 ]; then
-            numservers=0
-        else
-            if [ "${cpu_model}" == "bdw" ] || [ "${cpu_model}" == "skx" ]; then
-                numservers=2
-            else
-                numservers=4
-            fi
-        fi
-    else
-        numservers=$((num_mlsl_servers))
-    fi
-
-    echo "MLSL_NUM_SERVERS: $numservers"
-    export MLSL_NUM_SERVERS=${numservers}
-
-    if [ ${numservers} -gt 0 ]; then
-        if [ "${cpu_model}" == "bdw" ] || [ "${cpu_model}" == "skx" ]; then
-            listep=6,7,8,9
-        else
-            listep=6,7,8,9,10,11,12,13
-        fi
-        export MLSL_SERVER_AFFINITY="${listep}"
-        echo "MLSL_SERVER_AFFINITY: ${listep}"
-    fi
-
-    # MLSL configuration
-    if [ "$debug" == "on" ]; then
-        export MLSL_LOG_LEVEL=3
-    else
-        export MLSL_LOG_LEVEL=0
-    fi
-}
-
-function set_env_vars
-{
-    set_mlsl_vars
-    init_mpi_envs
-
-    ppncpu=1
-    threadspercore=1
-
-    cores=`lscpu | grep "Core(s) per socket:" | awk '{print $4}'`
-    sockets=`lscpu | grep "Socket(s)" | awk  '{print $2}'`
-    maxcores=$((cores*sockets))
-
-    numthreads=$(((maxcores-numservers)*threadspercore))
-    numthreads_per_proc=$((numthreads/ppncpu))
-
-    export OMP_NUM_THREADS=${numthreads_per_proc}
-
-    # OMP configuration
-    # threadspercore=1
-    affinitystr="proclist=[0-5,$((5+numservers+1))-$((maxcores-1))],granularity=thread,explicit"
-    export KMP_HW_SUBSET=1t
-    export KMP_AFFINITY=$affinitystr
-    if [ "${cpu_model}" == "knl" ] || [ "${cpu_model}" == "knm" ]; then
-        export KMP_BLOCKTIME=10000000
-        export MKL_FAST_MEMORY_LIMIT=0
-        if [ ${numnodes} -eq 1 ]; then
-            affinitystr="compact,1,0,granularity=fine"
-            export KMP_AFFINITY=$affinitystr
-        fi
-    fi
-}
-
-=======
->>>>>>> 7ef83164
 function execute_command
 {
     local xeonbin_=$1
